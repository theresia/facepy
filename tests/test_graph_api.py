"""Tests for the ``graph_api`` module."""

import random
import json
from mock import patch, Mock as mock

from facepy import GraphAPI

TEST_USER_ACCESS_TOKEN = '...'

patch = patch('requests.request')

def setup_module():
    global mock_request
    global response

    mock_request = patch.start()
    mock_request.return_value = response = mock()

def teardown_module():
    patch.stop()

def test_get():
    graph = GraphAPI(TEST_USER_ACCESS_TOKEN)

    # Test a simple get
    response.content = json.dumps({
        'id': 1,
        'name': 'Thomas \'Herc\' Hauk',
        'first_name': 'Thomas',
        'last_name': 'Hauk',
        'link': 'http://facebook.com/herc',
        'username': 'herc',
    })

    graph.get('me')

    mock_request.assert_called_with('GET', 'https://graph.facebook.com/me',
        allow_redirects = True,
        params = {
          'access_token': TEST_USER_ACCESS_TOKEN
        }
    )

    # Test a get that specifies fields
    response.content = json.dumps({
        'id': 1,
        'first_name': 'Thomas',
        'last_name': 'Hauk'
    })

    graph.get('me', fields=['id', 'first_name', 'last_name'])

    mock_request.assert_called_with('GET', 'https://graph.facebook.com/me',
        allow_redirects = True,
        params = {
            'access_token': TEST_USER_ACCESS_TOKEN,
            'fields': 'id,first_name,last_name'
        }
    )

    # Test a paged get
    response.content = json.dumps({
        'data': [
            {
                'message': 'He\'s a complicated man. And the only one that understands him is his woman'
            }
        ] * 100,
        'paging': {
            'next': '...'
        }
    })

    pages = graph.get('herc/posts', page=True)

    for index, page in enumerate(pages):
        break

    mock_request.assert_called_with('GET', 'https://graph.facebook.com/herc/posts',
        allow_redirects = True,
        params = {
            'access_token': TEST_USER_ACCESS_TOKEN
        }
    )

def test_post():
    graph = GraphAPI(TEST_USER_ACCESS_TOKEN)

    response.content = json.dumps({
        'id': 1
    })

    graph.post(
        path = 'me/feed',
        message = 'He\'s a complicated man. And the only one that understands him is his woman'
    )

    mock_request.assert_called_with('POST', 'https://graph.facebook.com/me/feed',
        files = {},
        data = {
            'message': 'He\'s a complicated man. And the only one that understands him is his woman',
            'access_token': TEST_USER_ACCESS_TOKEN
        }
    )

def test_delete():
    graph = GraphAPI(TEST_USER_ACCESS_TOKEN)

    # Yes; this is, in fact, what the Graph API returns upon successfully
    # deleting an item.
    response.content = 'true'
<<<<<<< HEAD

    graph.delete(1)

=======

    graph.delete(1)

>>>>>>> ce847293
    mock_request.assert_called_with('DELETE', 'https://graph.facebook.com/1',
        allow_redirects = True,
        params = {
            'access_token': TEST_USER_ACCESS_TOKEN
        }
    )

def test_search():
    graph = GraphAPI(TEST_USER_ACCESS_TOKEN)

    response.content = json.dumps({
        'data': [
            {
                'message': 'I don\'t like your chair.'
            },
            {
                'message': 'Don\'t let your mouth get your ass in trouble.'
            }
        ]
    })

    # Test a simple search
    graph.search(
        term = 'shaft quotes',
        type = 'post'
    )

    mock_request.assert_called_with('GET', 'https://graph.facebook.com/search',
        allow_redirects = True,
        params = {
            'q': 'shaft quotes',
            'type': 'post',
            'access_token': TEST_USER_ACCESS_TOKEN
        }
    )
<<<<<<< HEAD
=======

def test_batch():
    graph = GraphAPI(TEST_USER_ACCESS_TOKEN)

    response.content = json.dumps([
        {
            'code': 200,
            'headers': [
                { 'name': 'Content-Type', 'value': 'text/javascript; charset=UTF-8' }
            ],
            'body': '{"foo": "bar"}'
        }
    ])

    requests = [
        { 'method': 'GET', 'relative_url': 'me/friends' },
        { 'method': 'GET', 'relative_url': 'me/photos' }
    ]

    batch = graph.batch(
        requests = requests
    )

    for item in batch:
        pass

    mock_request.assert_called_with('POST', 'https://graph.facebook.com/',
        files = {},
        data = {
            'batch': json.dumps(requests),
            'access_token': TEST_USER_ACCESS_TOKEN
        }
    )
>>>>>>> ce847293
<|MERGE_RESOLUTION|>--- conflicted
+++ resolved
@@ -109,15 +109,9 @@
     # Yes; this is, in fact, what the Graph API returns upon successfully
     # deleting an item.
     response.content = 'true'
-<<<<<<< HEAD
 
     graph.delete(1)
 
-=======
-
-    graph.delete(1)
-
->>>>>>> ce847293
     mock_request.assert_called_with('DELETE', 'https://graph.facebook.com/1',
         allow_redirects = True,
         params = {
@@ -153,8 +147,6 @@
             'access_token': TEST_USER_ACCESS_TOKEN
         }
     )
-<<<<<<< HEAD
-=======
 
 def test_batch():
     graph = GraphAPI(TEST_USER_ACCESS_TOKEN)
@@ -187,5 +179,4 @@
             'batch': json.dumps(requests),
             'access_token': TEST_USER_ACCESS_TOKEN
         }
-    )
->>>>>>> ce847293
+    )